apiVersion: apis.kcp.io/v1alpha1
kind: APIResourceSchema
metadata:
  creationTimestamp: null
<<<<<<< HEAD
  name: v230329-eaa109f2.synctargets.workload.kcp.io
=======
  name: v230329-c41ff68c.synctargets.workload.kcp.io
>>>>>>> 5e384c86
spec:
  group: workload.kcp.io
  names:
    categories:
    - kcp
    kind: SyncTarget
    listKind: SyncTargetList
    plural: synctargets
    singular: synctarget
  scope: Cluster
  versions:
  - additionalPrinterColumns:
    - jsonPath: .metadata.name
      name: Location
      priority: 1
      type: string
    - jsonPath: .status.conditions[?(@.type=="Ready")].status
      name: Ready
      priority: 2
      type: string
    - jsonPath: .status.syncedResources
      name: Synced API resources
      priority: 3
      type: string
    - jsonPath: .metadata.labels['internal\.workload\.kcp\.dev/key']
      name: Key
      priority: 4
      type: string
    - jsonPath: .metadata.creationTimestamp
      name: Age
      type: date
    name: v1alpha1
    schema:
      description: SyncTarget describes a member cluster capable of running workloads.
      properties:
        apiVersion:
          description: 'APIVersion defines the versioned schema of this representation
            of an object. Servers should convert recognized schemas to the latest
            internal value, and may reject unrecognized values. More info: https://git.k8s.io/community/contributors/devel/sig-architecture/api-conventions.md#resources'
          type: string
        kind:
          description: 'Kind is a string value representing the REST resource this
            object represents. Servers may infer this from the endpoint the client
            submits requests to. Cannot be updated. In CamelCase. More info: https://git.k8s.io/community/contributors/devel/sig-architecture/api-conventions.md#types-kinds'
          type: string
        metadata:
          properties:
            name:
              maxLength: 234
              minLength: 1
              type: string
          type: object
        spec:
          description: Spec holds the desired state.
          properties:
            cells:
              additionalProperties:
                type: string
              description: Cells is a set of labels to identify the cells the SyncTarget
                belongs to. SyncTargets with the same cells run as they are in the
                same physical cluster. Each key/value pair in the cells should be
                added and updated by service providers (i.e. a network provider updates
                one key/value, while the storage provider updates another.)
              type: object
            evictAfter:
              description: EvictAfter controls cluster schedulability of new and existing
                workloads. After the EvictAfter time, any workload scheduled to the
                cluster will be unassigned from the cluster. By default, workloads
                scheduled to the cluster are not evicted.
              format: date-time
              type: string
            supportedAPIExports:
              description: SupportedAPIExports defines a set of APIExports supposed
                to be supported by this SyncTarget. The SyncTarget will be selected
                to deploy the workload only when the resource schema on the SyncTarget
                is compatible with the resource schema included in the exports.
              items:
                description: APIExportReference provides the fields necessary to resolve
                  an APIExport.
                properties:
                  export:
                    description: export is the name of the APIExport.
                    type: string
                  path:
                    description: path is the fully-qualified path to the workspace
                      containing the APIExport. If it is empty, the current workspace
                      is assumed.
                    pattern: ^[a-z0-9]([-a-z0-9]*[a-z0-9])?(:[a-z0-9]([-a-z0-9]*[a-z0-9])?)*$
                    type: string
                required:
                - export
                type: object
              type: array
            unschedulable:
              default: false
              description: Unschedulable controls cluster schedulability of new workloads.
                By default, cluster is schedulable.
              type: boolean
          type: object
        status:
          description: Status communicates the observed state.
          properties:
            allocatable:
              additionalProperties:
                anyOf:
                - type: integer
                - type: string
                pattern: ^(\+|-)?(([0-9]+(\.[0-9]*)?)|(\.[0-9]+))(([KMGTPE]i)|[numkMGTPE]|([eE](\+|-)?(([0-9]+(\.[0-9]*)?)|(\.[0-9]+))))?$
                x-kubernetes-int-or-string: true
              description: Allocatable represents the resources that are available
                for scheduling.
              type: object
            capacity:
              additionalProperties:
                anyOf:
                - type: integer
                - type: string
                pattern: ^(\+|-)?(([0-9]+(\.[0-9]*)?)|(\.[0-9]+))(([KMGTPE]i)|[numkMGTPE]|([eE](\+|-)?(([0-9]+(\.[0-9]*)?)|(\.[0-9]+))))?$
                x-kubernetes-int-or-string: true
              description: Capacity represents the total resources of the cluster.
              type: object
            conditions:
              description: Current processing state of the SyncTarget.
              items:
                description: Condition defines an observation of a object operational
                  state.
                properties:
                  lastTransitionTime:
                    description: Last time the condition transitioned from one status
                      to another. This should be when the underlying condition changed.
                      If that is not known, then using the time when the API field
                      changed is acceptable.
                    format: date-time
                    type: string
                  message:
                    description: A human readable message indicating details about
                      the transition. This field may be empty.
                    type: string
                  reason:
                    description: The reason for the condition's last transition in
                      CamelCase. The specific API may choose whether or not this field
                      is considered a guaranteed API. This field may not be empty.
                    type: string
                  severity:
                    description: Severity provides an explicit classification of Reason
                      code, so the users or machines can immediately understand the
                      current situation and act accordingly. The Severity field MUST
                      be set only when Status=False.
                    type: string
                  status:
                    description: Status of the condition, one of True, False, Unknown.
                    type: string
                  type:
                    description: Type of condition in CamelCase or in foo.example.com/CamelCase.
                      Many .condition.type values are consistent across resources
                      like Available, but because arbitrary conditions can be useful
                      (see .node.status.conditions), the ability to deconflict is
                      important.
                    type: string
                required:
                - lastTransitionTime
                - status
                - type
                type: object
              type: array
            lastSyncerHeartbeatTime:
              description: A timestamp indicating when the syncer last reported status.
              format: date-time
              type: string
            syncedResources:
              description: SyncedResources represents the resources that the syncer
                of the SyncTarget can sync. It MUST be updated by kcp server.
              items:
                properties:
                  group:
                    description: group is the name of an API group. For core groups
                      this is the empty string '""'.
                    pattern: ^(|[a-z0-9]([-a-z0-9]*[a-z0-9](\.[a-z0-9]([-a-z0-9]*[a-z0-9])?)*)?)$
                    type: string
                  identityHash:
                    description: identityHash is the identity for a given APIExport
                      that the APIResourceSchema belongs to. The hash can be found
                      on APIExport and APIResourceSchema's status. It will be empty
                      for core types.
                    type: string
                  message:
                    description: A human readable message indicating details about
                      the compatibility errors. This field may be empty.
                    type: string
                  resource:
                    description: 'resource is the name of the resource. Note: it is
                      worth noting that you can not ask for permissions for resource
                      provided by a CRD not provided by an api export.'
                    pattern: ^[a-z][-a-z0-9]*[a-z0-9]$
                    type: string
                  state:
                    default: Pending
                    description: state indicate whether the resources schema is compatible
                      to the SyncTarget. It must be updated by syncer after checking
                      the API compatibility on SyncTarget.
                    enum:
                    - Pending
                    - Accepted
                    - Incompatible
                    type: string
                  versions:
                    description: versions are the resource versions the syncer can
                      choose to sync depending on availability on the downstream cluster.
                      Conversion to the storage version, if necessary, will be done
                      on the kcp side. The versions are ordered by precedence and
                      the first version compatible is preferred by syncer.
                    items:
                      type: string
                    minItems: 1
                    type: array
                required:
                - resource
                - versions
                type: object
              type: array
            virtualWorkspaces:
              description: VirtualWorkspaces contains all virtual workspace URLs.
              items:
                properties:
                  syncerURL:
                    description: SyncerURL is the URL of the syncer virtual workspace.
                    minLength: 1
                    type: string
                  upsyncerURL:
                    description: UpsyncerURL is the URL of the upsyncer virtual workspace.
                    minLength: 1
                    type: string
                required:
                - syncerURL
                - upsyncerURL
                type: object
              type: array
          type: object
      type: object
    served: true
    storage: true
    subresources:
      status: {}<|MERGE_RESOLUTION|>--- conflicted
+++ resolved
@@ -2,11 +2,7 @@
 kind: APIResourceSchema
 metadata:
   creationTimestamp: null
-<<<<<<< HEAD
   name: v230329-eaa109f2.synctargets.workload.kcp.io
-=======
-  name: v230329-c41ff68c.synctargets.workload.kcp.io
->>>>>>> 5e384c86
 spec:
   group: workload.kcp.io
   names:
